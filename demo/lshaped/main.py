import argparse
import numpy as np
import os
from phiFEM.phifem.poisson_dirichlet import poisson_dirichlet_phiFEM, poisson_dirichlet_FEM

parent_dir = os.path.split(os.path.abspath(__file__))[0]

tilt_angle = np.pi/6.
shift = np.array([np.pi/32., np.pi/32.])

def rotation(angle, x):
    if x.shape[0] == 3:
        R = np.array([[np.cos(angle), -np.sin(angle), 0],
                      [np.sin(angle),  np.cos(angle), 0],
                      [            0,              0, 1]])
    elif x.shape[0] == 2:
        R = np.array([[np.cos(angle), -np.sin(angle)],
                      [np.sin(angle),  np.cos(angle)]])
    else:
        raise ValueError("Incompatible argument dimension.")
    return R.dot(np.asarray(x))

def line(x, y, a, b, c):
    rotated = rotation(tilt_angle, np.vstack([x, y]))
<<<<<<< HEAD
    return a*rotated[0] + b*rotated[1] + np.full_like(x, c)
=======
    return a*rotated[0,:] + b*rotated[1,:] + np.full_like(x, c)
>>>>>>> 9caaf82e

def expression_levelset(x):
    x_shift = x[0, :] - np.full_like(x[0, :], shift[0])
    y_shift = x[1, :] - np.full_like(x[1, :], shift[1])

    line_1 = line(x_shift, y_shift, -1.,  0.,   0.)
    line_2 = line(x_shift, y_shift,  0., -1.,   0.)
    line_3 = line(x_shift, y_shift,  1.,  0., -0.5)
    line_4 = line(x_shift, y_shift,  0.,  1., -0.5)
    line_5 = line(x_shift, y_shift,  0., -1., -0.5)
    line_6 = line(x_shift, y_shift, -1.,  0., -0.5)

    reentrant_corner = np.minimum(line_1, line_2)
    top_right_corner = np.maximum(line_3, line_4)
    corner           = np.maximum(reentrant_corner, top_right_corner)
    horizontal_leg   = np.maximum(corner, line_5)
    vertical_leg     = np.maximum(horizontal_leg, line_6)
    return vertical_leg

def expression_rhs(x):
    return np.ones_like(x[0, :])

if __name__=="__main__":
    parser = argparse.ArgumentParser(prog="L-shaped test case.",
                                     description="Run iterations of FEM or phiFEM with uniform or adaptive refinement.")

    parser.add_argument("solver", type=str, choices=["FEM", "phiFEM"])
    parser.add_argument("char_length", type=float)
    parser.add_argument("num_it", type=int)
    parser.add_argument("ref_mode", type=str, choices=["uniform", "H10", "L2"])
    parser.add_argument("--exact_error", default=False, action='store_true', help="Compute the exact errors.")
    args = parser.parse_args()
    solver = args.solver
    cl = args.char_length
    num_it = args.num_it
    ref_method = args.ref_mode
    compute_exact_errors = args.exact_error

    output_dir = os.path.join(parent_dir, "output_" + solver, ref_method)

    if solver=="phiFEM":
        poisson_dirichlet_phiFEM(cl,
                                 num_it,
                                 expression_levelset,
                                 parent_dir,
                                 expression_rhs=expression_rhs,
                                 bbox_vertices=np.array([[-1., 1.],
                                                         [-1., 1.]]),
                                 ref_method=ref_method,
                                 compute_exact_error=compute_exact_errors)
    
    if solver=="FEM":
        point_1 = rotation(tilt_angle - np.pi/3., np.array([  0.,   0.]).T) + shift
        point_2 = rotation(tilt_angle - np.pi/3., np.array([  0., -0.5]).T) + shift
        point_3 = rotation(tilt_angle - np.pi/3., np.array([ 0.5, -0.5]).T) + shift
        point_4 = rotation(tilt_angle - np.pi/3., np.array([ 0.5,  0.5]).T) + shift
        point_5 = rotation(tilt_angle - np.pi/3., np.array([-0.5,  0.5]).T) + shift
        point_6 = rotation(tilt_angle - np.pi/3., np.array([-0.5,   0.]).T) + shift

        geom_vertices = np.vstack([point_1, point_2, point_3, point_4, point_5, point_6]).T
        poisson_dirichlet_FEM(cl,
                              num_it,
                              expression_levelset,
                              parent_dir,
                              expression_rhs=expression_rhs,
                              quadrature_degree=4,
                              ref_method=ref_method,
                              geom_vertices=geom_vertices,
                              compute_exact_error=compute_exact_errors)<|MERGE_RESOLUTION|>--- conflicted
+++ resolved
@@ -22,11 +22,7 @@
 
 def line(x, y, a, b, c):
     rotated = rotation(tilt_angle, np.vstack([x, y]))
-<<<<<<< HEAD
-    return a*rotated[0] + b*rotated[1] + np.full_like(x, c)
-=======
     return a*rotated[0,:] + b*rotated[1,:] + np.full_like(x, c)
->>>>>>> 9caaf82e
 
 def expression_levelset(x):
     x_shift = x[0, :] - np.full_like(x[0, :], shift[0])
