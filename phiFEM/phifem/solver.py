--- conflicted
+++ resolved
@@ -699,13 +699,8 @@
             raise TypeError("SOLVER_NAME.solution is None.")
         phi_h = self.levelset.interpolate(self.levelset_space)
         wh = dfx.fem.Function(self.levelset_space)
-<<<<<<< HEAD
         wh.interpolate(self.solution_wh)
         self.solution = dfx.fem.Function(self.levelset_space)
-=======
-        self.solution_wh = self.solution
-        wh.interpolate(self.solution)
->>>>>>> 9caaf82e
         self.solution.x.array[:] = wh.x.array * phi_h.x.array
         
     
